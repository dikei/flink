/***********************************************************************************************************************
 *
 * Copyright (C) 2010 by the Stratosphere project (http://stratosphere.eu)
 *
 * Licensed under the Apache License, Version 2.0 (the "License"); you may not use this file except in compliance with
 * the License. You may obtain a copy of the License at
 *
 *     http://www.apache.org/licenses/LICENSE-2.0
 *
 * Unless required by applicable law or agreed to in writing, software distributed under the License is distributed on
 * an "AS IS" BASIS, WITHOUT WARRANTIES OR CONDITIONS OF ANY KIND, either express or implied. See the License for the
 * specific language governing permissions and limitations under the License.
 *
 **********************************************************************************************************************/

package eu.stratosphere.nephele.checkpointing;

import java.util.Collections;
import java.util.HashMap;
import java.util.Iterator;
import java.util.List;
import java.util.Map;
import java.util.Set;
import java.util.concurrent.ConcurrentHashMap;

import org.apache.commons.logging.Log;
import org.apache.commons.logging.LogFactory;

import eu.stratosphere.nephele.execution.ResourceUtilizationSnapshot;
import eu.stratosphere.nephele.executiongraph.CheckpointState;
import eu.stratosphere.nephele.executiongraph.ExecutionGraph;
import eu.stratosphere.nephele.executiongraph.ExecutionGraphIterator;
import eu.stratosphere.nephele.executiongraph.ExecutionGroupVertex;
import eu.stratosphere.nephele.executiongraph.ExecutionVertex;
import eu.stratosphere.nephele.executiongraph.ExecutionVertexID;
import eu.stratosphere.nephele.instance.AbstractInstance;
import eu.stratosphere.nephele.util.SerializableArrayList;

/**
 * The checkpoint decision coordinator is the central instance to make a coordinated checkpoint decision. Incoming jobs
 * are registered with this decision coordinator. As a result, the decision coordinator follows the resource exhaustion
 * of the tasks included in the registered job and eventually decides if it is beneficial to materialized
 * {@link EphemeralCheckpoint} objects or to discard them.
 * <p>
 * This class is thread-safe.
 * 
 * @author warneke
 */
public final class CheckpointDecisionCoordinator {

	/**
	 * The log object used to report errors and information in general.
	 */
	private static final Log LOG = LogFactory.getLog(CheckpointDecisionCoordinator.class);

	/**
	 * The object in charge of propagating checkpoint decisions to the respective task managers.
	 */
	private final CheckpointDecisionPropagator decisionPropagator;

	private final Set<ExecutionVertexID> decidedVertices;

	/**
	 * Constructs a new checkpoint decision coordinator.
	 * 
	 * @param decisionPropagator
	 *        the object in charge of propagating the checkpoint decisions to the respective task managers.
	 */
	public CheckpointDecisionCoordinator(final CheckpointDecisionPropagator decisionPropagator) {
		this.decisionPropagator = decisionPropagator;

		this.decidedVertices = Collections.newSetFromMap(new ConcurrentHashMap<ExecutionVertexID, Boolean>());
	}

	/**
	 * Registers a new {@link ExecutionGraph} with the checkpoint decision coordinator. As a result of this operation,
	 * the checkpoint decision coordinator will receive events about resource exhaustion of the tasks included in this
	 * job.
	 * 
	 * @param executionGraph
	 *        the job to register
	 */
	public void registerJob(final ExecutionGraph executionGraph) {
		final Iterator<ExecutionVertex> it = new ExecutionGraphIterator(executionGraph, true);
		while (it.hasNext()) {
			final ExecutionVertex vertex = it.next();
			vertex.registerExecutionListener(new CheckpointExecutionListener(this, vertex));
		}
	}

	/**
	 * Computes a checkpoint decision for the given {@link ExecutionVertex}.
	 * 
	 * @param vertex
	 *        the vertex which requires a checkpoint decision
	 * @param rus
	 *        the current resource utilization of the vertex
	 */
	void checkpointDecisionRequired(final ExecutionVertex vertex, final ResourceUtilizationSnapshot rus) {

		LOG.info("Checkpoint decision for vertex " + vertex + " required");

<<<<<<< HEAD
				boolean checkpointDecision = getDecision(vertex, rus);
				if(checkpointDecision)
					LOG.info("Creating Checkpoint for " +  vertex.getEnvironment().getTaskNameWithIndex() );

	

		final ExecutionGraph graph = vertex.getExecutionGraph();
		final Map<AbstractInstance, List<CheckpointDecision>> checkpointDecisions = new HashMap<AbstractInstance, List<CheckpointDecision>>();
		final List<CheckpointDecision> checkpointDecisionList = new SerializableArrayList<CheckpointDecision>();

		synchronized (graph) {
					checkpointDecisionList.add(new CheckpointDecision(vertex.getID(), checkpointDecision));
					checkpointDecisions.put(vertex.getAllocatedResource().getInstance(), checkpointDecisionList);
				}
		
				// Propagate checkpoint decisions
			this.decisionPropagator.propagateCheckpointDecisions(checkpointDecisions);
	}

	private boolean getDecision(final ExecutionVertex vertex, final ResourceUtilizationSnapshot rus) {

		if(rus.getForced() == null){
			if(rus.getTotalInputAmount() != 0 ){
			LOG.info("selektivity is " + (double)rus.getTotalOutputAmount()  /  rus.getTotalInputAmount());
			LOG.info("out " + rus.getTotalOutputAmount() + " in " + rus.getTotalInputAmount());
			}
			if(rus.getTotalInputAmount() != 0 && ((double)rus.getTotalOutputAmount() /  rus.getTotalInputAmount() > 2.0)){
				//estimated size of checkpoint
				//TODO progress estimation would make sense here
				LOG.info(vertex.getEnvironment().getTaskName() + "Checkpoint to large selektivity " + ((double)rus.getTotalOutputAmount()/  rus.getTotalInputAmount() > 2.0));
=======
		if (!this.decidedVertices.contains(vertex.getID())) {
			boolean checkpointDecision = getDecision(vertex, rus);
			final ExecutionGraph graph = vertex.getExecutionGraph();
			final Map<AbstractInstance, List<CheckpointDecision>> checkpointDecisions = new HashMap<AbstractInstance, List<CheckpointDecision>>();
			List<CheckpointDecision> checkpointDecisionList = null;

			synchronized (graph) {
				ExecutionGroupVertex groupVertex = vertex.getGroupVertex();
				LOG.info("Forcing decision to " + checkpointDecision + " for all of " + groupVertex.getName());
				// force decision to all groupVertex members
				for (int i = 0; i < groupVertex.getCurrentNumberOfGroupMembers(); i++) {
					ExecutionVertex member = groupVertex.getGroupMember(i);
					AbstractInstance instance = member.getAllocatedResource().getInstance();
					if (checkpointDecisions.containsKey(instance)) {
						// if instance already in list append new decision
						checkpointDecisionList = checkpointDecisions.get(instance);
					} else {
						// make an new list for each instance
						checkpointDecisionList = new SerializableArrayList<CheckpointDecision>();
					}
					checkpointDecisionList.add(new CheckpointDecision(member.getID(), checkpointDecision));
					checkpointDecisions.put(instance, checkpointDecisionList);

					this.decidedVertices.add(member.getID());
				}
			}

			// Propagate checkpoint decisions
			this.decisionPropagator.propagateCheckpointDecisions(checkpointDecisions);
			
		} else {
			
			// Propagate checkpoint decisions
			final List<CheckpointDecision> checkpointDecisionList = new SerializableArrayList<CheckpointDecision>();
			final Map<AbstractInstance, List<CheckpointDecision>> checkpointDecisions = new HashMap<AbstractInstance, List<CheckpointDecision>>();
			checkpointDecisionList.add(new CheckpointDecision(vertex.getID(), vertex.getCheckpointState() != CheckpointState.NONE));
			checkpointDecisions.put(vertex.getAllocatedResource().getInstance(), checkpointDecisionList);
			this.decisionPropagator.propagateCheckpointDecisions(checkpointDecisions);
			
		}

		// LOG.info("Checkpoint decision for vertex " + vertex + " required");
		//
		// // TODO: Provide sensible implementation here
		// boolean checkpointDecision = getDecision(vertex, rus);
		// final ExecutionGraph graph = vertex.getExecutionGraph();
		// final Map<AbstractInstance, List<CheckpointDecision>> checkpointDecisions = new HashMap<AbstractInstance,
		// List<CheckpointDecision>>();
		// final List<CheckpointDecision> checkpointDecisionList = new SerializableArrayList<CheckpointDecision>();
		//
		// synchronized (graph) {
		// checkpointDecisionList.add(new CheckpointDecision(vertex.getID(), checkpointDecision));
		// checkpointDecisions.put(vertex.getAllocatedResource().getInstance(), checkpointDecisionList);
		// }
		//
		// // Propagate checkpoint decisions
		// this.decisionPropagator.propagateCheckpointDecisions(checkpointDecisions);
	}

	private boolean getDecision(final ExecutionVertex vertex, final ResourceUtilizationSnapshot rus) {
		// This implementation always creates the checkpoint
		if (rus.getForced() == null) {
			if (rus.getTotalInputAmount() != 0) {
				LOG.info("selektivity is " + (double) rus.getTotalOutputAmount() / rus.getTotalInputAmount());
				LOG.info("out " + rus.getTotalOutputAmount() + " in " + rus.getTotalInputAmount());
			}
			if (rus.getTotalInputAmount() != 0
				&& ((double) rus.getTotalOutputAmount() / rus.getTotalInputAmount() > 2.0)) {
				// estimated size of checkpoint
				// TODO progress estimation would make sense here
				LOG.info(vertex.getEnvironment().getTaskName() + "Chechpoint to large selektivity "
					+ ((double) rus.getTotalOutputAmount() / rus.getTotalInputAmount() > 2.0));
>>>>>>> 3641a09a
				return false;

			}
			if (rus.getUserCPU() >= 90) {
				LOG.info(vertex.getEnvironment().getTaskName() + "CPU-Bottleneck");
				// CPU bottleneck
				return true;
			}

			if (vertex.getNumberOfSuccessors() != 0
					&& vertex.getNumberOfPredecessors() * 1.0 / vertex.getNumberOfSuccessors() > 1.5) {

				LOG.info(vertex.getEnvironment().getTaskName() + " vertex.getNumberOfPredecessors() "
					+ vertex.getNumberOfPredecessors() + " / vertex.getNumberOfSuccessors() "
					+ vertex.getNumberOfSuccessors() + " > 1.5");
				// less output-channels than input-channels
				// checkpoint at this position probably saves network-traffic
				return true;
			}

		} else {
			LOG.info("Checkpoint decision was forced");
			// checkpoint decision was forced by the user
			return rus.getForced();
		}
<<<<<<< HEAD

		return false;
=======
		LOG.info("always create Checkpoint for testing");
		// FIXME always create checkpoint for testing
		return true;
>>>>>>> 3641a09a
	}

}<|MERGE_RESOLUTION|>--- conflicted
+++ resolved
@@ -99,8 +99,6 @@
 	void checkpointDecisionRequired(final ExecutionVertex vertex, final ResourceUtilizationSnapshot rus) {
 
 		LOG.info("Checkpoint decision for vertex " + vertex + " required");
-
-<<<<<<< HEAD
 				boolean checkpointDecision = getDecision(vertex, rus);
 				if(checkpointDecision)
 					LOG.info("Creating Checkpoint for " +  vertex.getEnvironment().getTaskNameWithIndex() );
@@ -131,80 +129,6 @@
 				//estimated size of checkpoint
 				//TODO progress estimation would make sense here
 				LOG.info(vertex.getEnvironment().getTaskName() + "Checkpoint to large selektivity " + ((double)rus.getTotalOutputAmount()/  rus.getTotalInputAmount() > 2.0));
-=======
-		if (!this.decidedVertices.contains(vertex.getID())) {
-			boolean checkpointDecision = getDecision(vertex, rus);
-			final ExecutionGraph graph = vertex.getExecutionGraph();
-			final Map<AbstractInstance, List<CheckpointDecision>> checkpointDecisions = new HashMap<AbstractInstance, List<CheckpointDecision>>();
-			List<CheckpointDecision> checkpointDecisionList = null;
-
-			synchronized (graph) {
-				ExecutionGroupVertex groupVertex = vertex.getGroupVertex();
-				LOG.info("Forcing decision to " + checkpointDecision + " for all of " + groupVertex.getName());
-				// force decision to all groupVertex members
-				for (int i = 0; i < groupVertex.getCurrentNumberOfGroupMembers(); i++) {
-					ExecutionVertex member = groupVertex.getGroupMember(i);
-					AbstractInstance instance = member.getAllocatedResource().getInstance();
-					if (checkpointDecisions.containsKey(instance)) {
-						// if instance already in list append new decision
-						checkpointDecisionList = checkpointDecisions.get(instance);
-					} else {
-						// make an new list for each instance
-						checkpointDecisionList = new SerializableArrayList<CheckpointDecision>();
-					}
-					checkpointDecisionList.add(new CheckpointDecision(member.getID(), checkpointDecision));
-					checkpointDecisions.put(instance, checkpointDecisionList);
-
-					this.decidedVertices.add(member.getID());
-				}
-			}
-
-			// Propagate checkpoint decisions
-			this.decisionPropagator.propagateCheckpointDecisions(checkpointDecisions);
-			
-		} else {
-			
-			// Propagate checkpoint decisions
-			final List<CheckpointDecision> checkpointDecisionList = new SerializableArrayList<CheckpointDecision>();
-			final Map<AbstractInstance, List<CheckpointDecision>> checkpointDecisions = new HashMap<AbstractInstance, List<CheckpointDecision>>();
-			checkpointDecisionList.add(new CheckpointDecision(vertex.getID(), vertex.getCheckpointState() != CheckpointState.NONE));
-			checkpointDecisions.put(vertex.getAllocatedResource().getInstance(), checkpointDecisionList);
-			this.decisionPropagator.propagateCheckpointDecisions(checkpointDecisions);
-			
-		}
-
-		// LOG.info("Checkpoint decision for vertex " + vertex + " required");
-		//
-		// // TODO: Provide sensible implementation here
-		// boolean checkpointDecision = getDecision(vertex, rus);
-		// final ExecutionGraph graph = vertex.getExecutionGraph();
-		// final Map<AbstractInstance, List<CheckpointDecision>> checkpointDecisions = new HashMap<AbstractInstance,
-		// List<CheckpointDecision>>();
-		// final List<CheckpointDecision> checkpointDecisionList = new SerializableArrayList<CheckpointDecision>();
-		//
-		// synchronized (graph) {
-		// checkpointDecisionList.add(new CheckpointDecision(vertex.getID(), checkpointDecision));
-		// checkpointDecisions.put(vertex.getAllocatedResource().getInstance(), checkpointDecisionList);
-		// }
-		//
-		// // Propagate checkpoint decisions
-		// this.decisionPropagator.propagateCheckpointDecisions(checkpointDecisions);
-	}
-
-	private boolean getDecision(final ExecutionVertex vertex, final ResourceUtilizationSnapshot rus) {
-		// This implementation always creates the checkpoint
-		if (rus.getForced() == null) {
-			if (rus.getTotalInputAmount() != 0) {
-				LOG.info("selektivity is " + (double) rus.getTotalOutputAmount() / rus.getTotalInputAmount());
-				LOG.info("out " + rus.getTotalOutputAmount() + " in " + rus.getTotalInputAmount());
-			}
-			if (rus.getTotalInputAmount() != 0
-				&& ((double) rus.getTotalOutputAmount() / rus.getTotalInputAmount() > 2.0)) {
-				// estimated size of checkpoint
-				// TODO progress estimation would make sense here
-				LOG.info(vertex.getEnvironment().getTaskName() + "Chechpoint to large selektivity "
-					+ ((double) rus.getTotalOutputAmount() / rus.getTotalInputAmount() > 2.0));
->>>>>>> 3641a09a
 				return false;
 
 			}
@@ -230,14 +154,9 @@
 			// checkpoint decision was forced by the user
 			return rus.getForced();
 		}
-<<<<<<< HEAD
 
 		return false;
-=======
-		LOG.info("always create Checkpoint for testing");
-		// FIXME always create checkpoint for testing
-		return true;
->>>>>>> 3641a09a
+
 	}
 
 }