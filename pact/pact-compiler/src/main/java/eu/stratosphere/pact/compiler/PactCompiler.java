--- conflicted
+++ resolved
@@ -62,11 +62,7 @@
 import eu.stratosphere.pact.compiler.plan.SingleInputNode;
 import eu.stratosphere.pact.compiler.plan.SinkJoiner;
 import eu.stratosphere.pact.compiler.plan.TwoInputNode;
-<<<<<<< HEAD
-=======
 import eu.stratosphere.pact.compiler.plan.PactConnection.TempMode;
-import eu.stratosphere.pact.runtime.task.HistogramTask;
->>>>>>> d4d01b06
 import eu.stratosphere.pact.runtime.task.util.OutputEmitter.ShipStrategy;
 
 /**
@@ -1026,19 +1022,12 @@
 						LOG.debug("Assigned "+(memoryPerTask * consumerCount)+" MB to "+node.getPactContract().getName());
 					}
 					
-<<<<<<< HEAD
-					for (PactConnection conn : node.getOutgoingConnections()) {
+					for (PactConnection conn : node.getOutConns()) {
 						if (conn.getShipStrategy() == ShipStrategy.PARTITION_RANGE) {
 							throw new RuntimeException("Range Partitioning currently not implemented.");
 //							node.getPactContract().getParameters().setInteger(HistogramTask.HISTOGRAM_MEMORY, memoryPerTask);
 //							if (LOG.isDebugEnabled())
 //								LOG.debug("Assigned "+(memoryPerTask)+" MB for histogram building during range partitioning");
-=======
-					for (PactConnection conn : node.getOutConns()) {
-						if(conn.getShipStrategy() == ShipStrategy.PARTITION_RANGE) {
-							node.getPactContract().getParameters().setInteger(HistogramTask.HISTOGRAM_MEMORY, memoryPerTask);
-							LOG.debug("Assigned "+(memoryPerTask)+" MB for histogram building during range partitioning");
->>>>>>> d4d01b06
 						}
 					}
 				}
