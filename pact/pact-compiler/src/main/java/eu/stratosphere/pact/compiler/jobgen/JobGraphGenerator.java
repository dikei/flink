/***********************************************************************************************************************
 *
 * Copyright (C) 2010 by the Stratosphere project (http://stratosphere.eu)
 *
 * Licensed under the Apache License, Version 2.0 (the "License"); you may not use this file except in compliance with
 * the License. You may obtain a copy of the License at
 *
 *     http://www.apache.org/licenses/LICENSE-2.0
 *
 * Unless required by applicable law or agreed to in writing, software distributed under the License is distributed on
 * an "AS IS" BASIS, WITHOUT WARRANTIES OR CONDITIONS OF ANY KIND, either express or implied. See the License for the
 * specific language governing permissions and limitations under the License.
 *
 **********************************************************************************************************************/

package eu.stratosphere.pact.compiler.jobgen;

import java.util.ArrayList;
import java.util.HashMap;
import java.util.List;
import java.util.Map;

import org.apache.commons.logging.Log;
import org.apache.commons.logging.LogFactory;

<<<<<<< HEAD
=======
import eu.stratosphere.nephele.configuration.Configuration;
import eu.stratosphere.nephele.fs.Path;
>>>>>>> 9f7550a4
import eu.stratosphere.nephele.io.channels.ChannelType;
import eu.stratosphere.nephele.io.compression.CompressionLevel;
import eu.stratosphere.nephele.jobgraph.AbstractJobVertex;
import eu.stratosphere.nephele.jobgraph.JobGenericInputVertex;
import eu.stratosphere.nephele.jobgraph.JobGenericOutputVertex;
import eu.stratosphere.nephele.jobgraph.JobGraph;
import eu.stratosphere.nephele.jobgraph.JobGraphDefinitionException;
import eu.stratosphere.nephele.jobgraph.JobInputVertex;
import eu.stratosphere.nephele.jobgraph.JobOutputVertex;
import eu.stratosphere.nephele.jobgraph.JobTaskVertex;
import eu.stratosphere.pact.common.contract.GenericDataSink;
import eu.stratosphere.pact.common.contract.GenericDataSource;
import eu.stratosphere.pact.common.plan.Visitor;
import eu.stratosphere.pact.compiler.CompilerException;
import eu.stratosphere.pact.compiler.PactCompiler;
import eu.stratosphere.pact.compiler.plan.CombinerNode;
import eu.stratosphere.pact.compiler.plan.DataSinkNode;
import eu.stratosphere.pact.compiler.plan.DataSourceNode;
import eu.stratosphere.pact.compiler.plan.OptimizedPlan;
import eu.stratosphere.pact.compiler.plan.OptimizerNode;
import eu.stratosphere.pact.compiler.plan.PactConnection;
import eu.stratosphere.pact.compiler.plan.ReduceNode;
import eu.stratosphere.pact.runtime.task.CoGroupTask;
import eu.stratosphere.pact.runtime.task.CombineTask;
import eu.stratosphere.pact.runtime.task.CrossTask;
import eu.stratosphere.pact.runtime.task.DataSinkTask;
import eu.stratosphere.pact.runtime.task.DataSourceTask;
import eu.stratosphere.pact.runtime.task.HistogramTask;
import eu.stratosphere.pact.runtime.task.MapTask;
import eu.stratosphere.pact.runtime.task.MatchTask;
import eu.stratosphere.pact.runtime.task.PartitionTask;
import eu.stratosphere.pact.runtime.task.ReduceTask;
import eu.stratosphere.pact.runtime.task.SampleTask;
import eu.stratosphere.pact.runtime.task.SelfMatchTask;
import eu.stratosphere.pact.runtime.task.TempTask;
import eu.stratosphere.pact.runtime.task.util.TaskConfig;
import eu.stratosphere.pact.runtime.task.util.OutputEmitter.ShipStrategy;
import eu.stratosphere.pact.runtime.task.util.TaskConfig.LocalStrategy;

/**
 * This component translates an optimized PACT plan into a nephele schedule. The
 * translation is a one to one mapping, setting and configuring all nephele
 * parameters. The parameters are set with with values that are either indicated
 * in the PACT program directly, are set by the PACT compiler, or with default values.
 * 
 * @author Fabian Hueske (fabian.hueske@tu-berlin.de)
 * @author Stephan Ewen (stephan.ewen@tu-berlin.de)
 */
public class JobGraphGenerator implements Visitor<OptimizerNode> {
	
	public static final Log LOG = LogFactory.getLog(JobGraphGenerator.class);
	
	private static final int DEFAULT_MERGE_FACTOR = 64; // the number of streams to merge at once
	
	// ------------------------------------------------------------------------

	private JobGraph jobGraph; // the job that is currently built

	private Map<OptimizerNode, AbstractJobVertex> vertices; // a map from optimizer nodes to nephele vertices
	
	private List<AbstractJobVertex> auxVertices; // auxiliary vertices which are added during job graph generation

	private AbstractJobVertex maxDegreeVertex; // the vertex with the highest degree of parallelism

	// ------------------------------------------------------------------------

	/**
	 * Creates a new job graph generator that uses the default values for its resource configuration.
	 */
	public JobGraphGenerator() {
	}

	/**
	 * Translates a {@link eu.stratosphere.pact.compiler.plan.OptimizedPlan} into a
	 * {@link eu.stratosphere.nephele.jobgraph.JobGraph}.
	 * This is an 1-to-1 mapping. No optimization whatsoever is applied.
	 * 
	 * @param pactPlan
	 *        Optimized PACT plan that is translated into a JobGraph.
	 * @return JobGraph generated from PACT plan.
	 */
	public JobGraph compileJobGraph(OptimizedPlan pactPlan) {
		this.jobGraph = new JobGraph(pactPlan.getJobName());
		this.vertices = new HashMap<OptimizerNode, AbstractJobVertex>();
		this.auxVertices = new ArrayList<AbstractJobVertex>();
		this.maxDegreeVertex = null;

		// generate Nephele job graph
		pactPlan.accept(this);

		// now that all have been created, make sure that all share their instances with the one
		// with the highest degree of parallelism
		if (pactPlan.getInstanceTypeName() != null) {
			maxDegreeVertex.setInstanceType(pactPlan.getInstanceTypeName());
		} else {
			LOG.warn("No instance type assigned to Nephele JobVertex.");
		}
		for (AbstractJobVertex vertex : this.vertices.values()) {
			if (vertex == maxDegreeVertex) {
				continue;
			}
			vertex.setVertexToShareInstancesWith(maxDegreeVertex);
		}
		
		for (AbstractJobVertex vertex : this.auxVertices) {
			if (vertex == maxDegreeVertex) {
				continue;
			}
			vertex.setVertexToShareInstancesWith(maxDegreeVertex);
		}
		

		JobGraph graph = this.jobGraph;

		// release all references again
		this.maxDegreeVertex = null;
		this.vertices = null;
		this.jobGraph = null;

		// return job graph
		return graph;
	}

	/**
	 * This methods implements the pre-visiting during a depth-first traversal. It create the job vertex and
	 * sets local strategy.
	 * 
	 * @param node
	 *        The node that is currently processed.
	 * @return True, if the visitor should descend to the node's children, false if not.
	 * @see eu.stratosphere.pact.common.plan.Visitor#preVisit(eu.stratosphere.pact.common.plan.Visitable)
	 */
	@Override
	public boolean preVisit(OptimizerNode node) {
		// check if we have visited this node before. in non-tree graphs, this happens
		if (vertices.containsKey(node)) {
			return false;
		}

		// the vertex to be created for the current node
		AbstractJobVertex vertex = null;

		try {
			switch (node.getPactType()) {
			case Map:
				vertex = generateMapVertex(node);
				break;
			case Reduce:
				if (node instanceof ReduceNode) {
					vertex = generateReduceVertex((ReduceNode) node);
				} else if (node instanceof CombinerNode) {
					vertex = generateCombineVertex((CombinerNode) node);
				} else {
					throw new CompilerException("Wrong node type for PACT type 'Reduce': " + node.getClass().getName());
				}
				break;
			case Match:
				vertex = generateMatchVertex(node);
				break;
			case Cross:
				vertex = generateCrossVertex(node);
				break;
			case Cogroup:
				vertex = generateCoGroupVertex(node);
				break;
			case DataSource:
				vertex = generateDataSourceVertex(node);
				break;
			case DataSink:
				vertex = generateDataSinkVertex(node);
				break;
			default:
				throw new Exception("Unknown PACT type: " + node.getPactType());
			}
		} catch (Exception e) {
			throw new CompilerException(
				"An error occurred while translating the optimized plan to a nephele JobGraph: " + e.getMessage(), e);
		}

		// set degree of parallelism
		int pd = node.getDegreeOfParallelism();
		vertex.setNumberOfSubtasks(pd);

		// check whether this is the vertex with the highest degree of parallelism
		if (maxDegreeVertex == null || maxDegreeVertex.getNumberOfSubtasks() < pd) {
			maxDegreeVertex = vertex;
		}

		// set the number of tasks per instance
		if (node.getInstancesPerMachine() >= 1) {
			vertex.setNumberOfSubtasksPerInstance(node.getInstancesPerMachine());
		}

		// store in the map
		this.vertices.put(node, vertex);

		// returning true causes deeper descend
		return true;
	}

	/**
	 * This method implements the post-visit during the depth-first traversal. When the post visit happens,
	 * all of the descendants have been processed, so this method connects all of the current node's
	 * predecessors to the current node.
	 * 
	 * @param node
	 *        The node currently processed during the post-visit.
	 * @see eu.stratosphere.pact.common.plan.Visitor#postVisit(eu.stratosphere.pact.common.plan.Visitable)
	 */
	@Override
	public void postVisit(OptimizerNode node) {

		try {
			// get pact vertex
			AbstractJobVertex inputVertex = this.vertices.get(node);
			List<PactConnection> incomingConns = node.getIncomingConnections();

			if (incomingConns == null) {
				// data source
				return;
			}

			for (PactConnection connection : node.getIncomingConnections()) {
				// get parent vertex
				AbstractJobVertex outputVertex = this.vertices.get(connection.getSourcePact());
				if (outputVertex == null) {
					throw new Exception("Parent vertex was not initialized");
				}

				switch (connection.getShipStrategy()) {
				case FORWARD:
					connectWithForwardStrategy(connection, outputVertex, inputVertex);
					break;
				case PARTITION_HASH:
					connectWithPartitionStrategy(connection, outputVertex, inputVertex);
					break;
				case BROADCAST:
					connectWithBroadcastStrategy(connection, outputVertex, inputVertex);
					break;
				case PARTITION_RANGE:
					if(isDistributionGiven(connection)) {
						connectWithGivenDistributionPartitionRangeStrategy(connection, outputVertex, inputVertex);
					} else {
						connectWithSamplingPartitionRangeStrategy(connection, outputVertex, inputVertex);
					}
					break;
				case SFR:
					connectWithSFRStrategy(connection, outputVertex, inputVertex);
				default:
					throw new Exception("Invalid ship strategy: " + connection.getShipStrategy());
				}
			}
		} catch (Exception e) {
			throw new CompilerException(
				"An error occurred while translating the optimized plan to a nephele JobGraph: " + e.getMessage(), e);
		}
	}

	// ------------------------------------------------------------------------
	// Methods for creating individual vertices
	// ------------------------------------------------------------------------

	private boolean isDistributionGiven(PactConnection connection) {
		return (connection.getTargetPact().getPactContract().getCompilerHints().getInputDistributionClass() != null);
	}

	/**
	 * @param mapNode
	 * @return
	 * @throws CompilerException
	 */
	private JobTaskVertex generateMapVertex(OptimizerNode mapNode) throws CompilerException {
		// create task vertex
		JobTaskVertex mapVertex = new JobTaskVertex(mapNode.getPactContract().getName(), this.jobGraph);
		// set task class
		mapVertex.setTaskClass(MapTask.class);

		// get task configuration object
		TaskConfig mapConfig = new TaskConfig(mapVertex.getConfiguration());
		// set user code class
		mapConfig.setStubClass(mapNode.getPactContract().getUserCodeClass());

		// set local strategy
		switch (mapNode.getLocalStrategy()) {
		case NONE:
			mapConfig.setLocalStrategy(LocalStrategy.NONE);
			break;
		default:
			throw new CompilerException("Invalid local strategy for 'Map' (" + mapNode.getName() + "): "
				+ mapNode.getLocalStrategy());
		}

		// forward stub parameters to task and stub
		mapConfig.setStubParameters(mapNode.getPactContract().getParameters());

		return mapVertex;
	}

	/**
	 * @param combineNode
	 * @return
	 * @throws CompilerException
	 */
	private JobTaskVertex generateCombineVertex(CombinerNode combineNode) throws CompilerException {
		JobTaskVertex combineVertex = new JobTaskVertex("Combiner for " + combineNode.getPactContract().getName(),
			this.jobGraph);
		combineVertex.setTaskClass(CombineTask.class);

		TaskConfig combineConfig = new TaskConfig(combineVertex.getConfiguration());
		combineConfig.setStubClass(combineNode.getPactContract().getUserCodeClass());

		// we have currently only one strategy for combiners
		combineConfig.setLocalStrategy(LocalStrategy.COMBININGSORT);

		// assign the memory
		assignMemory(combineConfig, combineNode.getMemoryPerTask());

		// forward stub parameters to task and stub
		combineConfig.setStubParameters(combineNode.getPactContract().getParameters());

		return combineVertex;
	}

	/**
	 * @param reduceNode
	 * @return
	 * @throws CompilerException
	 */
	private JobTaskVertex generateReduceVertex(ReduceNode reduceNode) throws CompilerException {
		// create task vertex
		JobTaskVertex reduceVertex = new JobTaskVertex(reduceNode.getPactContract().getName(), this.jobGraph);
		// set task class
		reduceVertex.setTaskClass(ReduceTask.class);

		// get task configuration object
		TaskConfig reduceConfig = new TaskConfig(reduceVertex.getConfiguration());
		// set user code class
		reduceConfig.setStubClass(reduceNode.getPactContract().getUserCodeClass());

		// set local strategy
		switch (reduceNode.getLocalStrategy()) {
		case SORT:
			reduceConfig.setLocalStrategy(LocalStrategy.SORT);
			break;
		case COMBININGSORT:
			reduceConfig.setLocalStrategy(LocalStrategy.COMBININGSORT);
			break;
		case NONE:
			reduceConfig.setLocalStrategy(LocalStrategy.NONE);
			break;
		default:
			throw new CompilerException("Invalid local strategy for 'Reduce' (" + reduceNode.getName() + "): "
				+ reduceNode.getLocalStrategy());
		}

		// assign the memory
		assignMemory(reduceConfig, reduceNode.getMemoryPerTask());

		// forward stub parameters to task and stub
		reduceConfig.setStubParameters(reduceNode.getPactContract().getParameters());

		return reduceVertex;
	}

	/**
	 * @param matchNode
	 * @return
	 * @throws CompilerException
	 */
	private JobTaskVertex generateMatchVertex(OptimizerNode matchNode) throws CompilerException {
		// create task vertex
		JobTaskVertex matchVertex = new JobTaskVertex(matchNode.getPactContract().getName(), this.jobGraph);

		// get task configuration object
		TaskConfig matchConfig = new TaskConfig(matchVertex.getConfiguration());
		// set user code class
		matchConfig.setStubClass(matchNode.getPactContract().getUserCodeClass());

		switch (matchNode.getLocalStrategy()) {
		case SORT_BOTH_MERGE:
			// set task class
			matchVertex.setTaskClass(MatchTask.class);
			// set local strategy
			matchConfig.setLocalStrategy(LocalStrategy.SORT_BOTH_MERGE);
			break;
		case SORT_FIRST_MERGE:
			// set task class
			matchVertex.setTaskClass(MatchTask.class);
			// set local strategy
			matchConfig.setLocalStrategy(LocalStrategy.SORT_FIRST_MERGE);
			break;
		case SORT_SECOND_MERGE:
			// set task class
			matchVertex.setTaskClass(MatchTask.class);
			// set local strategy
			matchConfig.setLocalStrategy(LocalStrategy.SORT_SECOND_MERGE);
			break;
		case MERGE:
			// set task class
			matchVertex.setTaskClass(MatchTask.class);
			// set local strategy
			matchConfig.setLocalStrategy(LocalStrategy.MERGE);
			break;
		case HYBRIDHASH_FIRST:
			// set task class
			matchVertex.setTaskClass(MatchTask.class);
			// set local strategy
			matchConfig.setLocalStrategy(LocalStrategy.HYBRIDHASH_FIRST);
			break;
		case HYBRIDHASH_SECOND:
			// set task class
			matchVertex.setTaskClass(MatchTask.class);
			// set local strategy
			matchConfig.setLocalStrategy(LocalStrategy.HYBRIDHASH_SECOND);
			break;
		case MMHASH_FIRST:
			// set task class
			matchVertex.setTaskClass(MatchTask.class);
			// set local strategy
			matchConfig.setLocalStrategy(LocalStrategy.MMHASH_FIRST);
			break;
		case MMHASH_SECOND:
			// set task class
			matchVertex.setTaskClass(MatchTask.class);
			// set local strategy
			matchConfig.setLocalStrategy(LocalStrategy.MMHASH_SECOND);
			break;
		case SORT_SELF_NESTEDLOOP:
			// set task class
			matchVertex.setTaskClass(SelfMatchTask.class);
			// set local strategy
			matchConfig.setLocalStrategy(LocalStrategy.SORT_SELF_NESTEDLOOP);
			break;
		case SELF_NESTEDLOOP:
			// set task class
			matchVertex.setTaskClass(SelfMatchTask.class);
			// set local strategy
			matchConfig.setLocalStrategy(LocalStrategy.SELF_NESTEDLOOP);
			break;
		default:
			throw new CompilerException("Invalid local strategy for 'Match' (" + matchNode.getName() + "): "
				+ matchNode.getLocalStrategy());
		}

		// assign the memory
		assignMemory(matchConfig, matchNode.getMemoryPerTask());

		// forward stub parameters to task and stub
		matchConfig.setStubParameters(matchNode.getPactContract().getParameters());

		return matchVertex;
	}

	/**
	 * @param crossNode
	 * @return
	 * @throws CompilerException
	 */
	private JobTaskVertex generateCrossVertex(OptimizerNode crossNode) throws CompilerException {
		// create task vertex
		JobTaskVertex crossVertex = new JobTaskVertex(crossNode.getPactContract().getName(), this.jobGraph);
		// set task class
		crossVertex.setTaskClass(CrossTask.class);

		// get task configuration object
		TaskConfig crossConfig = new TaskConfig(crossVertex.getConfiguration());
		// set user code class
		crossConfig.setStubClass(crossNode.getPactContract().getUserCodeClass());

		// set local strategy
		switch (crossNode.getLocalStrategy()) {
		case NESTEDLOOP_BLOCKED_OUTER_FIRST:
			crossConfig.setLocalStrategy(LocalStrategy.NESTEDLOOP_BLOCKED_OUTER_FIRST);
			break;
		case NESTEDLOOP_BLOCKED_OUTER_SECOND:
			crossConfig.setLocalStrategy(LocalStrategy.NESTEDLOOP_BLOCKED_OUTER_SECOND);
			break;
		case NESTEDLOOP_STREAMED_OUTER_FIRST:
			crossConfig.setLocalStrategy(LocalStrategy.NESTEDLOOP_STREAMED_OUTER_FIRST);
			break;
		case NESTEDLOOP_STREAMED_OUTER_SECOND:
			crossConfig.setLocalStrategy(LocalStrategy.NESTEDLOOP_STREAMED_OUTER_SECOND);
			break;
		default:
			throw new CompilerException("Invalid local strategy for 'Cross' (" + crossNode.getName() + "): "
				+ crossNode.getLocalStrategy());
		}

		assignMemory(crossConfig, crossNode.getMemoryPerTask());

		// forward stub parameters to task and stub
		crossConfig.setStubParameters(crossNode.getPactContract().getParameters());

		return crossVertex;
	}

	/**
	 * @param coGroupNode
	 * @return
	 * @throws CompilerException
	 */
	private JobTaskVertex generateCoGroupVertex(OptimizerNode coGroupNode) throws CompilerException {
		// create task vertex
		JobTaskVertex coGroupVertex = new JobTaskVertex(coGroupNode.getPactContract().getName(), this.jobGraph);
		// set task class
		coGroupVertex.setTaskClass(CoGroupTask.class);

		// get task configuration object
		TaskConfig coGroupConfig = new TaskConfig(coGroupVertex.getConfiguration());
		// set user code class
		coGroupConfig.setStubClass(coGroupNode.getPactContract().getUserCodeClass());

		// set local strategy
		switch (coGroupNode.getLocalStrategy()) {
		case SORT_BOTH_MERGE:
			coGroupConfig.setLocalStrategy(LocalStrategy.SORT_BOTH_MERGE);
			break;
		case SORT_FIRST_MERGE:
			coGroupConfig.setLocalStrategy(LocalStrategy.SORT_FIRST_MERGE);
			break;
		case SORT_SECOND_MERGE:
			coGroupConfig.setLocalStrategy(LocalStrategy.SORT_SECOND_MERGE);
			break;
		case MERGE:
			coGroupConfig.setLocalStrategy(LocalStrategy.MERGE);
			break;
		default:
			throw new CompilerException("Invalid local strategy for 'CoGroup' (" + coGroupNode.getName() + "): "
				+ coGroupNode.getLocalStrategy());
		}

		// assign the memory
		assignMemory(coGroupConfig, coGroupNode.getMemoryPerTask());

		// forward stub parameters to task and stub
		coGroupConfig.setStubParameters(coGroupNode.getPactContract().getParameters());

		return coGroupVertex;
	}

	/**
	 * @param sourceNode
	 * @return
	 * @throws CompilerException
	 */
	private JobInputVertex generateDataSourceVertex(OptimizerNode sourceNode) throws CompilerException
	{
		DataSourceNode dsn = (DataSourceNode) sourceNode;
		GenericDataSource<?, ?> contract = dsn.getPactContract();

		// create task vertex
		JobGenericInputVertex sourceVertex = new JobGenericInputVertex(contract.getName(), this.jobGraph);
		// set task class
		sourceVertex.setInputClass(DataSourceTask.class);

		// get task configuration object
		TaskConfig sourceConfig = new TaskConfig(sourceVertex.getConfiguration());
		// set user code class
		sourceConfig.setStubClass(contract.getUserCodeClass());
		// forward stub parameters to task and data format
		sourceConfig.setStubParameters(contract.getParameters());

		// set local strategy
		switch (sourceNode.getLocalStrategy()) {
		case NONE:
			sourceConfig.setLocalStrategy(LocalStrategy.NONE);
			break;
		default:
			throw new CompilerException("Invalid local strategy for 'DataSource'(" + sourceNode.getName() + "): "
				+ sourceNode.getLocalStrategy());
		}

		return sourceVertex;
	}

	/**
	 * @param sinkNode
	 * @return
	 * @throws CompilerException
	 */
	private JobOutputVertex generateDataSinkVertex(OptimizerNode sinkNode) throws CompilerException
	{
		DataSinkNode sNode = (DataSinkNode) sinkNode;
		GenericDataSink<?, ?> sinkContract = sNode.getPactContract();
		
		// create task vertex
		JobGenericOutputVertex sinkVertex = new JobGenericOutputVertex(sinkNode.getPactContract().getName(), this.jobGraph);
		// set task class
		sinkVertex.setOutputClass(DataSinkTask.class);
		
		// set the degree-of-parallelism into the config to have it available during the output path checking.
		sinkVertex.getConfiguration().setInteger(DataSinkTask.DEGREE_OF_PARALLELISM_KEY, sinkNode.getDegreeOfParallelism());
		
		// get task configuration object
		TaskConfig sinkConfig = new TaskConfig(sinkVertex.getConfiguration());
		// set user code class
		sinkConfig.setStubClass(sinkContract.getUserCodeClass());
		// forward stub parameters to task and data format
		sinkConfig.setStubParameters(sinkContract.getParameters());

		// set local strategy
		switch (sinkNode.getLocalStrategy()) {
		case NONE:
			sinkConfig.setLocalStrategy(LocalStrategy.NONE);
			break;
		case SORT:
			sinkConfig.setLocalStrategy(LocalStrategy.SORT);
			break;
		default:
			throw new CompilerException("Invalid local strategy for 'DataSink' (" + sinkNode.getName() + "): "
				+ sinkNode.getLocalStrategy());
		}

<<<<<<< HEAD
=======
		//HACK: Copied from Reduce task, is memory always assigned even if not needed?
		//		could be same problem in reduce task
		assignMemory(sinkConfig, sinkNode.getMemoryPerTask());
		
		// forward stub parameters to task and data format
		sinkNode.getPactContract().setStubParameter(DataSinkTask.SORT_ORDER, sinkNode.getLocalProperties().getKeyOrder().name());
		sinkConfig.setStubParameters(sinkNode.getPactContract().getStubParameters());

>>>>>>> 9f7550a4
		return sinkVertex;
	}

	/**
	 * @param stubClass
	 * @param dop
	 * @return
	 */
	private JobTaskVertex generateTempVertex(Class<?> stubClass, int dop) {
		// create task vertex
		JobTaskVertex tempVertex = new JobTaskVertex("TempVertex", this.jobGraph);
		// set task class
		tempVertex.setTaskClass(TempTask.class);

		// get task configuration object
		TaskConfig tempConfig = new TaskConfig(tempVertex.getConfiguration());
		// set key and value classes
		tempConfig.setStubClass(stubClass);

		assignMemory(tempConfig, PactCompiler.DEFAULT_TEMP_TASK_MEMORY);

		// set degree of parallelism
		tempVertex.setNumberOfSubtasks(dop);

		return tempVertex;
	}

	// ------------------------------------------------------------------------
	// Connecting Vertices
	// ------------------------------------------------------------------------

	/**
	 * @param connection
	 * @param outputVertex
	 * @param inputVertex
	 * @throws CompilerException
	 */
	private void connectWithForwardStrategy(PactConnection connection, AbstractJobVertex outputVertex,
			AbstractJobVertex inputVertex) throws CompilerException, JobGraphDefinitionException {
		// TODO: currently we do a 1-to-1 mapping one the same instance. Hence, we use INMEMORY channels
		// We should add the possibility to distribute the load to multiple machines (one local, x remote)

		// check if shipStrategy suits child
		switch (connection.getTargetPact().getPactType()) {
		case Map:
			// ok (Default)
			break;
		case Reduce:
			// ok (Partitioning exists already)
			break;
		case Match:
			// ok (Partitioning exist already or forward for broadcast)
			break;
		case Cross:
			// ok (Forward for broadcast)
			break;
		case Cogroup:
			// ok (Partitioning exist already)
			break;
		case DataSink:
			// ok
			break;
		default:
			throw new CompilerException("ShipStrategy " + connection.getShipStrategy().name() + " does not suit PACT "
				+ connection.getTargetPact().getPactType().name());
		}

		connectJobVertices(connection, outputVertex, inputVertex);

	}

	/**
	 * @param connection
	 * @param outputVertex
	 * @param inputVertex
	 * @throws CompilerException
	 * @throws JobGraphDefinitionException
	 */
	private void connectWithPartitionStrategy(PactConnection connection, AbstractJobVertex outputVertex,
			AbstractJobVertex inputVertex) throws CompilerException, JobGraphDefinitionException {
		// check if shipStrategy suits child
		switch (connection.getTargetPact().getPactType()) {
		case Map:
			// ok (Partitioning before map increases data volume)
			break;
		case Reduce:
			// ok (Default)
			break;
		case Match:
			// ok (Partitioning exist already or forward for broadcast)
			break;
		case Cross:
			// ok (Partitioning with broadcast before cross increases data volume)
			break;
		case Cogroup:
			// ok (Default)
			break;
		case DataSink:
			// ok
			break;
		default:
			throw new CompilerException("ShipStrategy " + connection.getShipStrategy().name() + " does not suit PACT "
				+ connection.getTargetPact().getPactType().name());
		}

		connectJobVertices(connection, outputVertex, inputVertex);
	}

	/**
	 * @param connection
	 * @param outputVertex
	 * @param inputVertex
	 * @throws CompilerException
	 * @throws JobGraphDefinitionException
	 */
	private void connectWithBroadcastStrategy(PactConnection connection, AbstractJobVertex outputVertex,
			AbstractJobVertex inputVertex) throws CompilerException, JobGraphDefinitionException {
		// check if shipStrategy suits child
		switch (connection.getTargetPact().getPactType()) {
		case Match:
			// ok (Broadcast)
			break;
		case Cross:
			// ok (Broadcast)
			break;
		default:
			throw new CompilerException("ShipStrategy " + connection.getShipStrategy().name() + " does not suit PACT "
				+ connection.getTargetPact().getPactType().name());
		}

		connectJobVertices(connection, outputVertex, inputVertex);
	}

	/**
	 * @param connection
	 * @param outputVertex
	 * @param inputVertex
	 * @throws CompilerException
	 * @throws JobGraphDefinitionException
	 */
	private void connectWithSFRStrategy(PactConnection connection, AbstractJobVertex outputVertex,
			AbstractJobVertex inputVertex) throws CompilerException, JobGraphDefinitionException {
		// check if shipStrategy suits child
		switch (connection.getTargetPact().getPactType()) {
		case Cross:
			// ok
			break;
		default:
			throw new CompilerException("ShipStrategy " + connection.getShipStrategy().name() + " does not suit PACT "
				+ connection.getTargetPact().getPactType().name());
		}

		// TODO: implement SFR
		throw new UnsupportedOperationException("SFR shipping strategy not supported yet");
	}
	
	/**
	 * Adds the necessary vertexes for sampling & histogram creation etc for range partitioning
	 * @param connection
	 * @param outputVertex
	 * @param inputVertex
	 * @throws JobGraphDefinitionException 
	 */
	private void connectWithSamplingPartitionRangeStrategy(PactConnection connection, AbstractJobVertex outputVertex,
			AbstractJobVertex inputVertex) throws JobGraphDefinitionException {
		TaskConfig inputConfig = new TaskConfig(inputVertex.getConfiguration());
		TaskConfig outputConfig = new TaskConfig(outputVertex.getConfiguration());
		int sourceDOP = connection.getSourcePact().getDegreeOfParallelism();
		int sourceIPM = connection.getSourcePact().getInstancesPerMachine();
		int targetDOP = connection.getTargetPact().getDegreeOfParallelism();
		// int targetIPM = connection.getTargetPact().getInstancesPerMachine();
		Class<? extends Stub<?, ?>> sourceStub = connection.getSourcePact().getPactContract().getStubClass();
		
		//TODO: Check for which pact types it makes sense
		
		//When parallelism is one there is nothing to partition
		//if(sourceDOP == 1 && targetDOP == 1) {
		if(targetDOP == 1) {
			if(sourceDOP == 1) {
				outputVertex.connectTo(inputVertex, ChannelType.INMEMORY, CompressionLevel.NO_COMPRESSION);
			} else {
				outputVertex.connectTo(inputVertex, ChannelType.NETWORK, CompressionLevel.NO_COMPRESSION);
			}
			outputConfig.addOutputShipStrategy(ShipStrategy.FORWARD);
			inputConfig.addInputShipStrategy(ShipStrategy.FORWARD);
			return;
		}
		
		//Add sample vertex
		JobTaskVertex sampleVertex = new JobTaskVertex("Range partition - sampling", this.jobGraph);
		auxVertices.add(sampleVertex);
		sampleVertex.setTaskClass(SampleTask.class);
		TaskConfig sampleConfig = new TaskConfig(sampleVertex.getConfiguration());
		//sampleConfig.setStubClass((Class<? extends Stub<?, ?>>) AdaptiveKeySampleStub.class);
		sampleVertex.setNumberOfSubtasks(sourceDOP);
		if (sourceIPM >= 1) {
			sampleVertex.setNumberOfSubtasksPerInstance(sourceIPM);
		}
		sampleConfig.setStubClass(sourceStub);
		//Connect with input
		outputVertex.connectTo(sampleVertex, ChannelType.INMEMORY, CompressionLevel.NO_COMPRESSION);
		outputConfig.addOutputShipStrategy(ShipStrategy.FORWARD);
		sampleConfig.addInputShipStrategy(ShipStrategy.FORWARD);
		
		
		//Add histogram building vertex;
		JobTaskVertex histogramVertex = new JobTaskVertex("Range partition - histograming", this.jobGraph);
		auxVertices.add(histogramVertex);
		histogramVertex.setTaskClass(HistogramTask.class);
		histogramVertex.setNumberOfSubtasks(1);
		TaskConfig histogramConfig = new TaskConfig(histogramVertex.getConfiguration());
		histogramConfig.setStubClass(sourceStub);
		histogramConfig.setLocalStrategy(LocalStrategy.SORT);
		Configuration histogramStubConfig = new Configuration();
		histogramStubConfig.setInteger(HistogramTask.NUMBER_OF_BUCKETS, targetDOP);
		histogramConfig.setStubParameters(histogramStubConfig);
		assignMemory(histogramConfig, outputConfig.getStubParameters().getInteger(HistogramTask.HISTOGRAM_MEMORY,-1));
		//Connect with input
		histogramConfig.addInputShipStrategy(ShipStrategy.FORWARD);
		sampleConfig.addOutputShipStrategy(ShipStrategy.FORWARD);
		sampleVertex.connectTo(histogramVertex, ChannelType.NETWORK, CompressionLevel.NO_COMPRESSION);
		
		//Add range distributor vertex
		JobTaskVertex partitionVertex = new JobTaskVertex("Range partition - partitioning", this.jobGraph);
		auxVertices.add(partitionVertex);
		partitionVertex.setTaskClass(PartitionTask.class);
		partitionVertex.setNumberOfSubtasks(sourceDOP);
		if (sourceIPM >= 1) {
			partitionVertex.setNumberOfSubtasksPerInstance(sourceIPM);
		}
		TaskConfig partitionConfig = new TaskConfig(partitionVertex.getConfiguration());
		partitionConfig.setStubClass(sourceStub);
		Configuration partitionStubConfig = new Configuration();
		partitionStubConfig.setString(PartitionTask.GLOBAL_PARTITIONING_ORDER, 
			connection.getTargetPact().getGlobalProperties().getKeyOrder().name());
		partitionConfig.setStubParameters(partitionStubConfig);
		
		//Add temp vertex to avoid blocking
		JobTaskVertex tempVertex = generateTempVertex(
			// source pact stub contains out key and value
				(Class<? extends Stub<?, ?>>) connection.getSourcePact().getPactContract().getStubClass(),
				// keep parallelization of source pact
				sourceDOP);
		tempVertex.setVertexToShareInstancesWith(outputVertex);
		TaskConfig tempConfig = new TaskConfig(tempVertex.getConfiguration());

		//Connect data to tempVertex (partitioner)
		outputVertex.connectTo(tempVertex, ChannelType.INMEMORY, CompressionLevel.NO_COMPRESSION);
		tempConfig.addInputShipStrategy(ShipStrategy.FORWARD);
		outputConfig.addOutputShipStrategy(ShipStrategy.FORWARD);
		
		//Connect tempVertex (data) to partitionVertex
		tempVertex.connectTo(partitionVertex, ChannelType.INMEMORY, CompressionLevel.NO_COMPRESSION);
		partitionConfig.addInputShipStrategy(ShipStrategy.FORWARD);
		tempConfig.addOutputShipStrategy(ShipStrategy.FORWARD);
		
		//Connect histogram with partitioner
		histogramVertex.connectTo(partitionVertex, ChannelType.NETWORK, CompressionLevel.NO_COMPRESSION);
		partitionConfig.addInputShipStrategy(ShipStrategy.BROADCAST);
		histogramConfig.addOutputShipStrategy(ShipStrategy.BROADCAST);

		//Connect to receiving vertex
		partitionVertex.connectTo(inputVertex, ChannelType.NETWORK, CompressionLevel.NO_COMPRESSION);
		inputConfig.addInputShipStrategy(ShipStrategy.PARTITION_RANGE);
		partitionConfig.addOutputShipStrategy(ShipStrategy.PARTITION_RANGE);
	}
	
	/**
	 * Implements range partitioning with a user-defined data distribution
	 * @param connection
	 * @param outputVertex
	 * @param inputVertex
	 * @throws JobGraphDefinitionException 
	 */
	private void connectWithGivenDistributionPartitionRangeStrategy(PactConnection connection,
			AbstractJobVertex outputVertex, AbstractJobVertex inputVertex) throws JobGraphDefinitionException {
		TaskConfig inputConfig = new TaskConfig(inputVertex.getConfiguration());
		TaskConfig outputConfig = new TaskConfig(outputVertex.getConfiguration());
		int sourceDOP = connection.getSourcePact().getDegreeOfParallelism();
		int sourceIPM = connection.getSourcePact().getInstancesPerMachine();
		int targetDOP = connection.getTargetPact().getDegreeOfParallelism();
		// int targetIPM = connection.getTargetPact().getInstancesPerMachine();
		Class<? extends Stub<?, ?>> sourceStub = connection.getSourcePact().getPactContract().getStubClass();
		
		//When parallelism is one there is nothing to partition
		//if(sourceDOP == 1 && targetDOP == 1) {
		if(targetDOP == 1) {
			if(sourceDOP == 1) {
				outputVertex.connectTo(inputVertex, ChannelType.INMEMORY, CompressionLevel.NO_COMPRESSION);
			} else {
				outputVertex.connectTo(inputVertex, ChannelType.NETWORK, CompressionLevel.NO_COMPRESSION);
			}
			outputConfig.addOutputShipStrategy(ShipStrategy.FORWARD);
			inputConfig.addInputShipStrategy(ShipStrategy.FORWARD);
			return;
		}
		
		//Add range distributor vertex
		JobTaskVertex partitionVertex = new JobTaskVertex("Range partition - partitioning", this.jobGraph);
		auxVertices.add(partitionVertex);
		partitionVertex.setTaskClass(PartitionTask.class);
		partitionVertex.setNumberOfSubtasks(sourceDOP);
		if (sourceIPM >= 1) {
			partitionVertex.setNumberOfSubtasksPerInstance(sourceIPM);
		}
		TaskConfig partitionConfig = new TaskConfig(partitionVertex.getConfiguration());
		partitionConfig.setStubClass(sourceStub);
		Configuration partitionStubConfig = new Configuration();
		partitionStubConfig.setString(PartitionTask.GLOBAL_PARTITIONING_ORDER, 
			connection.getTargetPact().getGlobalProperties().getKeyOrder().name());
		partitionStubConfig.setBoolean(PartitionTask.PARTITION_BY_SAMPLING, false);
		partitionStubConfig.setInteger(PartitionTask.NUMBER_OF_PARTITIONS, targetDOP);
		partitionStubConfig.setClass(PartitionTask.DATA_DISTRIBUTION_CLASS,
			connection.getTargetPact().getPactContract().getCompilerHints().getInputDistributionClass());
		partitionConfig.setStubParameters(partitionStubConfig);
		
		//Connect partitioner with sending vertex
		outputVertex.connectTo(partitionVertex, ChannelType.INMEMORY, CompressionLevel.NO_COMPRESSION);
		partitionConfig.addInputShipStrategy(ShipStrategy.FORWARD);
		outputConfig.addOutputShipStrategy(ShipStrategy.FORWARD);
		
		//Connect to receiving vertex
		partitionVertex.connectTo(inputVertex, ChannelType.NETWORK, CompressionLevel.NO_COMPRESSION);
		inputConfig.addInputShipStrategy(ShipStrategy.PARTITION_RANGE);
		partitionConfig.addOutputShipStrategy(ShipStrategy.PARTITION_RANGE);
	}

	/**
	 * @param connection
	 * @param outputVertex
	 * @param inputVertex
	 * @throws JobGraphDefinitionException
	 * @throws CompilerException
	 */
	private void connectJobVertices(PactConnection connection, AbstractJobVertex outputVertex,
			AbstractJobVertex inputVertex) throws JobGraphDefinitionException, CompilerException {
		ChannelType channelType = null;

		switch (connection.getShipStrategy()) {
		case FORWARD:
		case PARTITION_LOCAL_HASH:
			int sourceDOP = connection.getSourcePact().getDegreeOfParallelism();
			int sourceInnerDOP = connection.getSourcePact().getInstancesPerMachine();
			int sourceNumInstances = (int) Math.ceil((double) sourceDOP / (double) sourceInnerDOP);
			
			int targetDOP = connection.getTargetPact().getDegreeOfParallelism();
			int targetInnerDOP = connection.getTargetPact().getInstancesPerMachine();
			int targetNumInstances = (int) Math.ceil((double) targetDOP / (double) targetInnerDOP);
			
			channelType = sourceNumInstances == targetNumInstances ? ChannelType.INMEMORY : ChannelType.NETWORK;
			break;
		case PARTITION_HASH:
		case BROADCAST:
		case SFR:
			channelType = ChannelType.NETWORK;
			break;
		default:
			throw new IllegalArgumentException("Unsupported ship-strategy: " + connection.getShipStrategy().name());
		}

		TaskConfig outputConfig = new TaskConfig(outputVertex.getConfiguration());
		TaskConfig inputConfig = new TaskConfig(inputVertex.getConfiguration());
		TaskConfig tempConfig = null;

		switch (connection.getTempMode()) {
		case NONE:
			// connect child with inmemory channel
			outputVertex.connectTo(inputVertex, channelType, CompressionLevel.NO_COMPRESSION);
			// set ship strategy in vertex and child

			// set strategies in task configs
			outputConfig.addOutputShipStrategy(connection.getShipStrategy());
			inputConfig.addInputShipStrategy(connection.getShipStrategy());
			break;
		case TEMP_SENDER_SIDE:
			// create tempTask
			int pd = connection.getSourcePact().getDegreeOfParallelism();

			JobTaskVertex tempVertex = generateTempVertex(
			// source pact stub contains out key and value
				connection.getSourcePact().getPactContract().getUserCodeClass(),
				// keep parallelization of source pact
				pd);

			// insert tempVertex between outputVertex and inputVertex and connect them
			outputVertex.connectTo(tempVertex, ChannelType.INMEMORY, CompressionLevel.NO_COMPRESSION);
			tempVertex.connectTo(inputVertex, channelType, CompressionLevel.NO_COMPRESSION);

			// get tempVertex config
			tempConfig = new TaskConfig(tempVertex.getConfiguration());

			// set strategies in task configs
			outputConfig.addOutputShipStrategy(ShipStrategy.FORWARD);
			tempConfig.addInputShipStrategy(ShipStrategy.FORWARD);
			tempConfig.addOutputShipStrategy(connection.getShipStrategy());
			inputConfig.addInputShipStrategy(connection.getShipStrategy());

			break;
		case TEMP_RECEIVER_SIDE:
			int pdr = connection.getTargetPact().getDegreeOfParallelism();

			// create tempVertex
			tempVertex = generateTempVertex(
			// source pact stub contains out key and value
				connection.getSourcePact().getPactContract().getUserCodeClass(),
				// keep parallelization of target pact
				pdr);

			// insert tempVertex between outputVertex and inputVertex and connect them
			outputVertex.connectTo(tempVertex, channelType, CompressionLevel.NO_COMPRESSION);
			tempVertex.connectTo(inputVertex, ChannelType.INMEMORY, CompressionLevel.NO_COMPRESSION);

			// get tempVertex config
			tempConfig = new TaskConfig(tempVertex.getConfiguration());

			// set strategies in task configs
			outputConfig.addOutputShipStrategy(connection.getShipStrategy());
			tempConfig.addInputShipStrategy(connection.getShipStrategy());
			tempConfig.addOutputShipStrategy(ShipStrategy.FORWARD);
			inputConfig.addInputShipStrategy(ShipStrategy.FORWARD);

			break;
		default:
			throw new CompilerException("Invalid connection temp mode: " + connection.getTempMode());
		}
	}

	// ------------------------------------------------------------------------
	// Assigning Memory
	// ------------------------------------------------------------------------

	private void assignMemory(TaskConfig config, int memSize)
	{
		config.setMemorySize(memSize * 1024L * 1024L);
		config.setNumFilehandles(DEFAULT_MERGE_FACTOR);
	}

	// ------------------------------------------------------------------------

}<|MERGE_RESOLUTION|>--- conflicted
+++ resolved
@@ -23,11 +23,7 @@
 import org.apache.commons.logging.Log;
 import org.apache.commons.logging.LogFactory;
 
-<<<<<<< HEAD
-=======
 import eu.stratosphere.nephele.configuration.Configuration;
-import eu.stratosphere.nephele.fs.Path;
->>>>>>> 9f7550a4
 import eu.stratosphere.nephele.io.channels.ChannelType;
 import eu.stratosphere.nephele.io.compression.CompressionLevel;
 import eu.stratosphere.nephele.jobgraph.AbstractJobVertex;
@@ -641,17 +637,14 @@
 				+ sinkNode.getLocalStrategy());
 		}
 
-<<<<<<< HEAD
-=======
 		//HACK: Copied from Reduce task, is memory always assigned even if not needed?
 		//		could be same problem in reduce task
 		assignMemory(sinkConfig, sinkNode.getMemoryPerTask());
 		
 		// forward stub parameters to task and data format
-		sinkNode.getPactContract().setStubParameter(DataSinkTask.SORT_ORDER, sinkNode.getLocalProperties().getKeyOrder().name());
-		sinkConfig.setStubParameters(sinkNode.getPactContract().getStubParameters());
-
->>>>>>> 9f7550a4
+		sinkNode.getPactContract().setParameter(DataSinkTask.SORT_ORDER, sinkNode.getLocalProperties().getKeyOrder().name());
+		sinkConfig.setStubParameters(sinkNode.getPactContract().getParameters());
+
 		return sinkVertex;
 	}
 
@@ -823,7 +816,7 @@
 		int sourceIPM = connection.getSourcePact().getInstancesPerMachine();
 		int targetDOP = connection.getTargetPact().getDegreeOfParallelism();
 		// int targetIPM = connection.getTargetPact().getInstancesPerMachine();
-		Class<? extends Stub<?, ?>> sourceStub = connection.getSourcePact().getPactContract().getStubClass();
+		Class<?> sourceStub = connection.getSourcePact().getPactContract().getUserCodeClass();
 		
 		//TODO: Check for which pact types it makes sense
 		
@@ -892,7 +885,7 @@
 		//Add temp vertex to avoid blocking
 		JobTaskVertex tempVertex = generateTempVertex(
 			// source pact stub contains out key and value
-				(Class<? extends Stub<?, ?>>) connection.getSourcePact().getPactContract().getStubClass(),
+				(Class<?>) connection.getSourcePact().getPactContract().getUserCodeClass(),
 				// keep parallelization of source pact
 				sourceDOP);
 		tempVertex.setVertexToShareInstancesWith(outputVertex);
@@ -934,7 +927,7 @@
 		int sourceIPM = connection.getSourcePact().getInstancesPerMachine();
 		int targetDOP = connection.getTargetPact().getDegreeOfParallelism();
 		// int targetIPM = connection.getTargetPact().getInstancesPerMachine();
-		Class<? extends Stub<?, ?>> sourceStub = connection.getSourcePact().getPactContract().getStubClass();
+		Class<?> sourceStub = connection.getSourcePact().getPactContract().getUserCodeClass();
 		
 		//When parallelism is one there is nothing to partition
 		//if(sourceDOP == 1 && targetDOP == 1) {
